--- conflicted
+++ resolved
@@ -81,11 +81,6 @@
 
     pub fn render_frame(&mut self, index: usize, filename: String) {
         print!("{:<6}", index);
-<<<<<<< HEAD
-        print!("| {:<14}", extended_to_string(self.zoom));
-        let frame_time = Instant::now();
-        let time = Instant::now();
-=======
         print!("| {:<15}", extended_to_string(self.zoom));
         let frame_time = Instant::now();
         let approximation_time = Instant::now();
@@ -97,14 +92,9 @@
             self.series_approximation.generate_approximation(&self.center_reference);
         }
         
->>>>>>> ee3c0da9
         let delta_pixel =  (-2.0 * (4.0 / self.image_height as f64 - 2.0) / self.zoom.mantissa) / self.image_height as f64;
         // this should be the delta relative to the image, without the big zoom factor applied.
         let delta_top_left = ComplexFixed::new((4.0 / self.image_width as f64 - 2.0) / self.zoom.mantissa * self.aspect as f64, (4.0 / self.image_height as f64 - 2.0) / self.zoom.mantissa);
-<<<<<<< HEAD
-
-=======
->>>>>>> ee3c0da9
         let delta_pixel_extended = FloatExtended::new(delta_pixel, -self.zoom.exponent);
 
         self.series_approximation.delta_pixel_square = delta_pixel_extended * delta_pixel_extended;
