[package]
name = "rust_fractal"
<<<<<<< HEAD
version = "0.7.2"
=======
version = "0.7.1"
>>>>>>> 9f30f423
authors = ["jackyarndley <34801340+jackyarndley@users.noreply.github.com>"]
description = "Fast, efficient mandelbrot set renderer."
edition = "2018"

[dependencies]
image = "^0.23.6"
rand = "^0.7.3"
num-complex = "^0.2.4"
rayon = "^1.3.1"
exr = "^0.8.0"
smallvec = "^1.4.2"
clap = "3.0.0-beta.1"
config = "0.9"
half = "^1.6.0"

[dependencies.rug]
version = "1.10"
default-features = false
features = ["float", "complex"]

#Additional commands that can improve performance (maybe by around 5-10%)
[profile.release]
lto = "fat"
codegen-units = 1
#debug = true
opt-level=3<|MERGE_RESOLUTION|>--- conflicted
+++ resolved
@@ -1,10 +1,6 @@
 [package]
 name = "rust_fractal"
-<<<<<<< HEAD
 version = "0.7.2"
-=======
-version = "0.7.1"
->>>>>>> 9f30f423
 authors = ["jackyarndley <34801340+jackyarndley@users.noreply.github.com>"]
 description = "Fast, efficient mandelbrot set renderer."
 edition = "2018"
