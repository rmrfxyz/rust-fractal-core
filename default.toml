--- conflicted
+++ resolved
@@ -1,7 +1,3 @@
 image_width = 1000
 image_height = 1000
-<<<<<<< HEAD
-frames = 50
-=======
-frames = 99999
->>>>>>> ee3c0da9
+frames = 99999